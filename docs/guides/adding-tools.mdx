--- conflicted
+++ resolved
@@ -290,9 +290,6 @@
 )
 ```
 
-<<<<<<< HEAD
-## Next steps
-=======
 ## Troubleshooting
 
 <AccordionGroup>
@@ -309,8 +306,7 @@
   </Accordion>
 </AccordionGroup>
 
-## Next Steps
->>>>>>> 4898c9c2
+## Next steps
 
 <CardGroup cols={2}>
   <Card
